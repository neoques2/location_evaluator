--- conflicted
+++ resolved
@@ -129,18 +129,6 @@
             self.logger.debug(f"  {category}: {count} schedules")
     
     def _calculate_routes(self) -> Dict[str, Any]:
-<<<<<<< HEAD
-        """Calculate routes for all grid points using OSRM with caching."""
-
-        osrm_cfg = self.config['apis']['osrm']
-        osrm_client = OSRMClient(
-            base_url=osrm_cfg['base_url'],
-            timeout=osrm_cfg.get('timeout', 30),
-            requests_per_second=osrm_cfg.get('requests_per_second', 10),
-        )
-
-        use_cache = osrm_cfg.get('cache', True)
-=======
         """
         Calculate routes for all grid points using the OSRM service.
 
@@ -156,7 +144,7 @@
 
         grid_df = self.grid.get_grid_dataframe()
         center = {'lat': self.grid.center_lat, 'lon': self.grid.center_lon}
->>>>>>> 14534838
+        use_cache = osrm_cfg.get('cache', True)
 
         route_data = {
             'total_api_calls': 0,
@@ -166,47 +154,6 @@
             'routes': {}
         }
 
-<<<<<<< HEAD
-        for _, row in self.grid.grid_df.iterrows():
-            origin = {'lat': row['lat'], 'lon': row['lon']}
-            for sched in self.schedules:
-                dest_address = sched['destination']
-                departure = sched.get('departure_time', '')
-                day = sched.get('day', sched.get('pattern', ''))
-                dest = {
-                    'lat': sched.get('lat', origin['lat']),
-                    'lon': sched.get('lon', origin['lon'])
-                }
-
-                cached = None
-                if use_cache and not self.force_refresh:
-                    cached = get_cached_route(origin['lat'], origin['lon'], dest_address, departure, day)
-
-                if cached:
-                    route_data['cache_hits'] += 1
-                    result = cached
-                else:
-                    if self.cache_only:
-                        route_data['failed_calculations'] += 1
-                        result = None
-                    else:
-                        result = osrm_client.route(origin, dest)
-                        route_data['total_api_calls'] += 1
-                        if result['status'] in {'OK', 'ESTIMATED'}:
-                            route_data['successful_calculations'] += 1
-                        else:
-                            route_data['failed_calculations'] += 1
-                        if use_cache:
-                            save_cached_route(
-                                origin['lat'], origin['lon'], dest_address,
-                                departure, day,
-                                result,
-                                cache_duration_days=self.output_config.get('cache_duration', 7)
-                            )
-
-                if result is not None:
-                    route_data['routes'].setdefault(row['point_id'], {})[dest_address] = result
-=======
         origins: List[Dict[str, float]] = []
         destinations: List[Dict[str, float]] = []
         ids: List[int] = []
@@ -229,7 +176,6 @@
                 origins = []
                 destinations = []
                 ids = []
->>>>>>> 14534838
 
         return route_data
     
