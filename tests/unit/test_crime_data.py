import os
import json
import sys
sys.path.insert(0, os.path.abspath(os.path.join(os.path.dirname(__file__), '..', '..')))

import pytest

from src.apis import crime_data
from src.apis import cache as cache_utils
from src.analyzer import LocationAnalyzer

class DummyResp:
    def __init__(self, payload):
        self._payload = payload

    def raise_for_status(self):
        pass

    def json(self):
        return self._payload


def test_get_crime_data_makes_request(monkeypatch):
    called = {}

    def fake_get(url, params=None, timeout=10):
        called['url'] = url
        called['params'] = params
        return DummyResp({'incidents': [
            {'crime_type': 'violent'},
            {'crime_type': 'property'},
            {'crime_type': 'other'},
        ]})

    monkeypatch.setattr(crime_data.requests, 'get', fake_get)

    data = crime_data.get_crime_data(40.0, -75.0, radius_miles=0.5, use_cache=False)
    assert called['url'].startswith('https://')
    assert data['incident_count'] == 3
    assert data['violent_crimes'] == 1
    assert data['property_crimes'] == 1
    assert data['other_crimes'] == 1


def test_crime_cache_helpers(tmp_path):
    # point cache directory to tmp
    os.chdir(tmp_path)
    sample = {'crime_score': 0.1}
    cache_utils.save_cached_crime_data(40.0, -75.0, 0.5, sample, cache_duration_days=1)
    loaded = cache_utils.get_cached_crime_data(40.0, -75.0, 0.5)
    assert loaded == sample


def test_get_crime_data_uses_cache(monkeypatch, tmp_path):
    os.chdir(tmp_path)
    calls = {'count': 0}

    def fake_get(url, params=None, timeout=10):
        calls['count'] += 1
        return DummyResp({'incidents': []})

    monkeypatch.setattr(crime_data.requests, 'get', fake_get)

    result1 = crime_data.get_crime_data(40.0, -75.0, radius_miles=0.5, cache_duration_days=1)
    assert calls['count'] == 1

    result2 = crime_data.get_crime_data(40.0, -75.0, radius_miles=0.5, cache_duration_days=1)
    assert calls['count'] == 1  # no additional call
    assert result1 == result2


def test_analyzer_uses_crime_api(monkeypatch):
    cfg = {
        'analysis': {
            'grid_size': 0.1,
            'max_radius': 0.1,
            'center_point': [0.0, 0.0],
        },
        'destinations': {},
        'transportation': {},
        'weights': {},
        'output': {},
    }

    analyzer = LocationAnalyzer(cfg)
    analyzer._setup_analysis_grid()

    called = {'count': 0}

    def fake_get_crime_data(lat, lon, radius_miles=0.5, **kwargs):
        called['count'] += 1
        return {
            'crime_score': 0.2,
            'incident_count': 1,
            'violent_crimes': 1,
            'property_crimes': 0,
            'other_crimes': 0,
            'safety_grade': 'A',
        }

    monkeypatch.setattr(crime_data, 'get_crime_data', fake_get_crime_data)

    results = analyzer._analyze_locations({})
    assert len(results) == 1
    assert results[0].safety_analysis.crime_score == 0.2
    assert called['count'] == 1


def test_calculate_safety_score_increases_with_crime():
    low = crime_data.calculate_safety_score(1, 0, 0, 1000.0)
    high = crime_data.calculate_safety_score(5, 3, 2, 1000.0)
    assert 0 <= low <= 1
    assert 0 <= high <= 1
    assert high > low


def test_calculate_safety_score_uses_weights():
    default = crime_data.calculate_safety_score(1, 1, 1, 1000.0)
    weighted = crime_data.calculate_safety_score(
        1,
        1,
        1,
        1000.0,
        weights={'violent': 4.0, 'property': 2.0, 'other': 1.0},
    )
    assert weighted > default


def test_get_bounding_box_produces_reasonable_offsets():
    bbox = crime_data.get_bounding_box(40.0, -75.0, 1.0)
    assert bbox['north'] > 40.0
    assert bbox['south'] < 40.0
    assert bbox['east'] > -75.0
    assert bbox['west'] < -75.0
    assert bbox['east'] - bbox['west'] > 0
<<<<<<< HEAD
    assert bbox['north'] - bbox['south'] > 0


def test_get_crime_data_large_bbox(monkeypatch):
    lat, lon = 32.7767, -96.7970
    radius_miles = 34.5  # roughly 0.5 degrees latitude
    captured = {}

    def fake_get(url, params=None, timeout=10):
        captured['params'] = params
        return DummyResp({'incidents': [{'crime_type': 'violent'}]})

    monkeypatch.setattr(crime_data.requests, 'get', fake_get)

    result = crime_data.get_crime_data(lat, lon, radius_miles=radius_miles, use_cache=False)

    bbox = crime_data.get_bounding_box(lat, lon, radius_miles)
    expected = f"{bbox['west']},{bbox['south']},{bbox['east']},{bbox['north']}"
    assert captured['params']['bbox'] == expected
    assert bbox['east'] - bbox['west'] > 1.0
    assert bbox['north'] - bbox['south'] == 1.0
    assert result['incident_count'] == 1
=======
    assert bbox['north'] - bbox['south'] > 0
>>>>>>> fb1c1cb3
<|MERGE_RESOLUTION|>--- conflicted
+++ resolved
@@ -133,10 +133,9 @@
     assert bbox['east'] > -75.0
     assert bbox['west'] < -75.0
     assert bbox['east'] - bbox['west'] > 0
-<<<<<<< HEAD
     assert bbox['north'] - bbox['south'] > 0
 
-
+    
 def test_get_crime_data_large_bbox(monkeypatch):
     lat, lon = 32.7767, -96.7970
     radius_miles = 34.5  # roughly 0.5 degrees latitude
@@ -155,7 +154,4 @@
     assert captured['params']['bbox'] == expected
     assert bbox['east'] - bbox['west'] > 1.0
     assert bbox['north'] - bbox['south'] == 1.0
-    assert result['incident_count'] == 1
-=======
-    assert bbox['north'] - bbox['south'] > 0
->>>>>>> fb1c1cb3
+    assert result['incident_count'] == 1