# API Configuration
# API keys and endpoints
apis:
  osrm:
    base_url: "http://localhost:5000"
    timeout: 30
<<<<<<< HEAD
    requests_per_second: 10
    cache: true
=======
    batch_size: 50           # number of coordinate pairs per table request
>>>>>>> 14534838

  fbi_crime:
    base_url: "https://api.usa.gov/crime/fbi/cde/"
    timeout: 30<|MERGE_RESOLUTION|>--- conflicted
+++ resolved
@@ -4,12 +4,9 @@
   osrm:
     base_url: "http://localhost:5000"
     timeout: 30
-<<<<<<< HEAD
     requests_per_second: 10
     cache: true
-=======
     batch_size: 50           # number of coordinate pairs per table request
->>>>>>> 14534838
 
   fbi_crime:
     base_url: "https://api.usa.gov/crime/fbi/cde/"
